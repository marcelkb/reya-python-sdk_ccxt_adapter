[project]
name = "reya-python-sdk"
version = "2.0.0.0"
description = "SDK for interacting with Reya Labs APIs"
authors = [
    {name = "Reya Labs"}
]
readme = "README.md"
requires-python = ">=3.11.5,<4.0"

dependencies = [
    "web3>=7.12.1,<8.0.0",
    "eth-account>=0.13.7,<1.0.0",
    "eth-abi>=5.2.0,<6.0.0",
    "typing-extensions>=4.14.1,<5.0.0",
    "python-dotenv>=1.1.1,<2.0.0",
    "requests>=2.32.4,<3.0.0",
    "httpx>=0.28.1,<1.0.0",
    "websocket-client>=1.8.0,<2.0.0",
    "tomli>=2.0.1,<3.0.0",
    "types-requests>=2.31.0,<2.32.0",
<<<<<<< HEAD
    "ccxt>=4.4.1"
=======
    "python-dateutil>=2.8.0,<3.0.0"
>>>>>>> f67f20ab
]

[project.optional-dependencies]
dev = [
    "pytest>=8.0.0,<9.0.0",
    "pytest-asyncio>=0.23.0,<=1.1.0",
    "black>=24.7.0,<25.0.0",
    "isort>=5.12.0,<6.0.0",
    "flake8>=7.0.0,<8.0.0",
    "pytest-recording>=0.13.2,<1.0.0",
    "mypy>=1.14.1,<2.0.0",
    "mypy-extensions>=1.0.0,<2.0.0",
    "pre-commit>=4.1.0,<5.0.0",
    "safety>=3.2.14,<4.0.0",
    "coverage>=7.6.10,<8.0.0",
    "pytest-cov>=6.0.0,<7.0.0",
    "vcrpy>=7.0.0,<8.0.0",
    "types-requests>=2.31.0,<2.32.0",
    "lz4>=4.3,<5.0"
]

[build-system]
requires = ["setuptools>=61.0", "wheel"]
build-backend = "setuptools.build_meta"

[tool.setuptools]
packages = ["sdk", "ccxt_wrapper"]

[tool.setuptools.package-data]
"*"= ["*.py", "*.json", "*.txt"]

#[tool.setuptools.packages.find]
#where = ["."]

[tool.uv]
packages = ["sdk", "ccxt_wrapper"]

[tool.black]
line-length = 120
extend-exclude = "sdk/async_api"

[tool.isort]
py_version = 310
line_length = 120
<<<<<<< HEAD
=======
extend_skip_glob = ["sdk/async_api/*"]

>>>>>>> f67f20ab
known_typing = ["typing", "types", "typing_extensions", "mypy", "mypy_extensions"]
sections = ["FUTURE", "TYPING", "STDLIB", "THIRDPARTY", "FIRSTPARTY", "LOCALFOLDER"]
include_trailing_comma = true
profile = "black"
multi_line_output = 3
indent = 4
color_output = true

[tool.mypy]
python_version = "3.10"
pretty = true
show_traceback = true
color_output = true
<<<<<<< HEAD
=======
exclude = ["sdk/async_api/"]

>>>>>>> f67f20ab
allow_redefinition = false
check_untyped_defs = true
disallow_any_generics = false
disallow_incomplete_defs = false
ignore_missing_imports = true
implicit_reexport = true
no_implicit_optional = true
show_column_numbers = true
show_error_codes = true
show_error_context = true
strict_equality = true
strict_optional = true
warn_no_return = true
warn_redundant_casts = true
warn_return_any = true
warn_unreachable = true
warn_unused_configs = true
warn_unused_ignores = true

# Ignore specific modules with type issues
[[tool.mypy.overrides]]
module = "sdk.open_api.*"
ignore_errors = true

[tool.pylint.'MESSAGES CONTROL']
max-line-length = 120
<<<<<<< HEAD
max-module-lines = 2000
=======
max-module-lines=2000
ignore-paths = ["sdk/async_api"]
>>>>>>> f67f20ab
disable = """
    consider-using-in,
    duplicate-code,
    fixme,
    import-error,
    inconsistent-return-statements,
    invalid-name,
    logging-fstring-interpolation,
    line-too-long,
    missing-class-docstring,
    missing-function-docstring,
    missing-module-docstring,
    no-else-raise,
    no-else-return,
    raise-missing-from,
    redefined-builtin,
    self-assigning-variable,
    simplifiable-if-expression,
    too-few-public-methods,
    too-many-arguments,
    too-many-branches,
    too-many-positional-arguments,
    too-many-public-methods,
    too-many-return-statements,
    too-many-instance-attributes
"""

[tool.pytest.ini_options]
norecursedirs = ["hooks", "*.egg", ".eggs", "dist", "build", "docs", ".tox", ".git", "__pycache__"]
doctest_optionflags = ["NUMBER", "NORMALIZE_WHITESPACE", "IGNORE_EXCEPTION_DETAIL"]<|MERGE_RESOLUTION|>--- conflicted
+++ resolved
@@ -1,13 +1,12 @@
 [project]
-name = "reya-python-sdk"
+name = "reya-python-sdk-ccxt-wrapper"
 version = "2.0.0.0"
-description = "SDK for interacting with Reya Labs APIs"
+description = "CCXT Wrapper and SDK for interacting with Reya Labs APIs"
 authors = [
-    {name = "Reya Labs"}
+    {name = "Reya Labs and marcelkb"}
 ]
 readme = "README.md"
-requires-python = ">=3.11.5,<4.0"
-
+requires-python = ">=3.11,<4.0"
 dependencies = [
     "web3>=7.12.1,<8.0.0",
     "eth-account>=0.13.7,<1.0.0",
@@ -19,11 +18,7 @@
     "websocket-client>=1.8.0,<2.0.0",
     "tomli>=2.0.1,<3.0.0",
     "types-requests>=2.31.0,<2.32.0",
-<<<<<<< HEAD
-    "ccxt>=4.4.1"
-=======
     "python-dateutil>=2.8.0,<3.0.0"
->>>>>>> f67f20ab
 ]
 
 [project.optional-dependencies]
@@ -45,34 +40,27 @@
     "lz4>=4.3,<5.0"
 ]
 
+[tool.poetry]
+packages = [
+    {include = "examples"},
+    {include = "sdk"},
+    {include = "ccxt_wrapper"}
+]
+
 [build-system]
-requires = ["setuptools>=61.0", "wheel"]
-build-backend = "setuptools.build_meta"
-
-[tool.setuptools]
-packages = ["sdk", "ccxt_wrapper"]
-
-[tool.setuptools.package-data]
-"*"= ["*.py", "*.json", "*.txt"]
-
-#[tool.setuptools.packages.find]
-#where = ["."]
-
-[tool.uv]
-packages = ["sdk", "ccxt_wrapper"]
+requires = ["poetry-core"]
+build-backend = "poetry.core.masonry.api"
 
 [tool.black]
 line-length = 120
 extend-exclude = "sdk/async_api"
 
 [tool.isort]
+# https://github.com/timothycrosley/isort/
 py_version = 310
 line_length = 120
-<<<<<<< HEAD
-=======
 extend_skip_glob = ["sdk/async_api/*"]
 
->>>>>>> f67f20ab
 known_typing = ["typing", "types", "typing_extensions", "mypy", "mypy_extensions"]
 sections = ["FUTURE", "TYPING", "STDLIB", "THIRDPARTY", "FIRSTPARTY", "LOCALFOLDER"]
 include_trailing_comma = true
@@ -82,15 +70,13 @@
 color_output = true
 
 [tool.mypy]
+# https://mypy.readthedocs.io/en/latest/config_file.html#using-a-pyproject-toml-file
 python_version = "3.10"
 pretty = true
 show_traceback = true
 color_output = true
-<<<<<<< HEAD
-=======
 exclude = ["sdk/async_api/"]
 
->>>>>>> f67f20ab
 allow_redefinition = false
 check_untyped_defs = true
 disallow_any_generics = false
@@ -117,12 +103,8 @@
 
 [tool.pylint.'MESSAGES CONTROL']
 max-line-length = 120
-<<<<<<< HEAD
-max-module-lines = 2000
-=======
 max-module-lines=2000
 ignore-paths = ["sdk/async_api"]
->>>>>>> f67f20ab
 disable = """
     consider-using-in,
     duplicate-code,
@@ -151,5 +133,7 @@
 """
 
 [tool.pytest.ini_options]
-norecursedirs = ["hooks", "*.egg", ".eggs", "dist", "build", "docs", ".tox", ".git", "__pycache__"]
+# https://docs.pytest.org/en/6.2.x/customize.html#pyproject-toml
+# Directories that are not visited by pytest collector:
+norecursedirs =["hooks", "*.egg", ".eggs", "dist", "build", "docs", ".tox", ".git", "__pycache__"]
 doctest_optionflags = ["NUMBER", "NORMALIZE_WHITESPACE", "IGNORE_EXCEPTION_DETAIL"]