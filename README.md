<<<<<<< HEAD
# Reya CCXT Adapter 
This repository contains a fork of the Reya Python SDK for interacting with the Reya ecosystem.

It adds an CCXT Wrapper purely python based by using the direct request calls for public methods and the SDK for private one to map to the interface methods of the ccxt environment.

Right now not all methods functions probably and it more like a POC.
 - fetchOHLCV delegates to Binance since Reya only support candles up to 1D-Timeframe and no easy management for calling last X Candles. Start und End Time is needed every time. Additonally the api is not as fast for complicated calculations based on a lot of candles.
 - The Signer for Private calls is not finished, so it relays on the SDK functions.
 - fetchBalance only recognized staked RUSD (0xa9f32a851b1800742e47725da54a09a7ef2556a3). Different Tokens for Collateral are not supported right now (wrtETH f.e.)
 - fetch_markets only supports ETH and BTC because it maps hard the ids from reya
 - fetch_canceled_and_closed_orders not supported right now
 - setLeverage not supported right now (no reya api endpoint)
=======
# Reya Python SDK

This repository contains a Python SDK for interacting with the Reya ecosystem. It provides tools for subscribing to the Reya WebSocket for market data updates and executing on-chain actions via RPC.

## Features

### REST API Client

- **Wallet Resource**
    - Get wallet accounts via `/v2/wallet/{address}/accounts`
    - Get wallet positions via `/v2/wallet/{address}/positions`
    - Get open orders via `/v2/wallet/{address}/openOrders`
    - Get perpetual executions via `/v2/wallet/{address}/perpExecutions`
    - Get spot executions via `/v2/wallet/{address}/spotExecutions`
    - Get configuration via `/v2/wallet/{address}/configuration`

- **Order Entry Resource**
    - Create orders via `/v2/createOrder` (IOC, GTC, SL, TP)
    - Cancel orders via `/v2/cancelOrder`

- **Market Data Resource**
    - Get all markets summary via `/v2/markets/summary`
    - Get market summary via `/v2/market/{symbol}/summary`
    - Get market perpetual executions via `/v2/market/{symbol}/perpExecutions`
    - Get historical candles via `/v2/candleHistory/{symbol}/{resolution}`

- **Reference Data Resource**
    - Get market definitions via `/v2/marketDefinitions`
    - Get asset definitions via `/v2/assetDefinitions`
    - Get liquidity parameters via `/v2/liquidityParameters`
    - Get global fee parameters via `/v2/globalFeeParameters`
    - Get fee tiers via `/v2/feeTiers`

- **Prices Resource**
    - Get all prices via `/v2/prices`
    - Get price by symbol via `/v2/prices/{symbol}`

### WebSocket API Client (Resource-Oriented)

- **Market Resources**
    - Subscribe to all markets summary via `/v2/markets/summary`
    - Subscribe to specific market summary via `/v2/market/{symbol}/summary`
    - Monitor market perpetual executions via `/v2/market/{symbol}/perpExecutions`

- **Wallet Resources**
    - Track wallet positions via `/v2/wallet/{address}/positions`
    - Monitor wallet open orders via `/v2/wallet/{address}/orderChanges`
    - Monitor wallet perpetual executions via `/v2/wallet/{address}/perpExecutions`

- **Price Resources**
    - Track prices for all markets via `/v2/prices`
    - Track prices for specific market via `/v2/prices/{symbol}`

## API Specifications

This SDK is built from official API specifications that define the V2 endpoints:

### OpenAPI Specification
- **Location**: `specs/openapi-trading-v2.yaml`
- **Version**: OpenAPI 3.1.1
- **Purpose**: Defines all REST API endpoints, request/response models, and authentication
- **Auto-generation**: The `sdk/open_api/` module is automatically generated from this specification

### AsyncAPI Specification  
- **Location**: `specs/asyncapi-trading-v2.yaml`
- **Version**: AsyncAPI 2.6.0
- **Purpose**: Defines WebSocket message schemas and real-time data structures
- **Auto-generation**: The `sdk/async_api/` module is automatically generated from this specification

### Code Generation
The SDK uses automated code generation to ensure type safety and API compatibility:
- **REST API Generation**: `scripts/generate-api.sh` - generates Python client from OpenAPI spec
- **WebSocket Generation**: `scripts/generate-ws.sh` - generates Pydantic models from AsyncAPI spec

These specifications ensure the SDK stays in sync with the latest Reya V2 API endpoints and provide the foundation for the high-level, user-friendly interfaces in `sdk/reya_rest_api/` and `sdk/reya_websocket/`.

## Installation

Dependencies are managed with Poetry. To install Poetry, use the following command:

```bash
pipx install poetry
```

> **Note**: If `pipx` is not installed on your system, follow the [official installation guide](https://pipx.pypa.io/stable/installation/).

### Setting up with Poetry

> **Note**: If you want `poetry` to create the virtual environment in the project directory, run `poetry config virtualenvs.in-project true`. This tells Poetry to create the .venv/ folder inside each project directory instead of the default global cache.

Follow these steps to set up your development environment:

1. Clone the repository and navigate to the project directory:

```bash
git clone https://github.com/Reya-Labs/reya-python-sdk.git
cd reya-python-sdk
```

2. Create a virtual environment and install dependencies using Poetry:

```bash
poetry install
```

3. Activate the virtual environment:

```bash
source $(poetry env info --path)/bin/activate
```

This will create and activate a virtual environment with all required dependencies installed.

### Running Examples

To run the examples, make sure you have activated the virtual environment first:

```bash
source $(poetry env info --path)/bin/activate
python -m examples.trading.order_entry  # Run a specific example
```

## Finding Your Account ID

Before setting up your environment, you'll need to find your Reya account ID:

1. Replace `<your_wallet_address>` with your Ethereum wallet address in this URL:
   ```
   https://api.reya.xyz/v2/wallet/<your_wallet_address>/accounts
   ```

2. Open the URL in your browser. You'll see a JSON response containing your account information.

3. Note the `account_id` field from the response. This is your account ID needed for the environment setup.

For example, the response might look like:
```json
[
  {
    "account_id": "123456",
    "name": "Margin Account 1",
    "status": "OPEN",
    "updated_timestamp_ms": "1753799229000",
    "source": "reya"
  }
]
```

## Environment Setup

Create a `.env` file in the project root with the following variables:

```
ACCOUNT_ID=your_account_id
PRIVATE_KEY=your_private_key
CHAIN_ID=1729                   # Use 89346162 for testnet
REYA_WS_URL=wss://ws.reya.xyz/  # Use wss://websocket-testnet.reya.xyz/ for testnet
REYA_API_BASE_URL=https://api.reya.xyz/v2  # Use https://api-test.reya.xyz/v2 for testnet
```
### Resource-Based API Structure

#### REST API Structure

The REST API client is organized around the following resources:

```
ReyaTradingClient
├── wallet                           # Wallet resource
│   ├── get_accounts()               # /v2/wallet/{address}/accounts
│   ├── get_positions()              # /v2/wallet/{address}/positions
│   ├── get_open_orders()            # /v2/wallet/{address}/openOrders
│   ├── get_perp_executions()        # /v2/wallet/{address}/perpExecutions
│   ├── get_spot_executions()        # /v2/wallet/{address}/spotExecutions
│   └── get_configuration()          # /v2/wallet/{address}/configuration
├── orders                           # Order Entry resource
│   ├── create_order()               # /v2/createOrder (IOC, GTC, SL, TP)
│   └── cancel_order()               # /v2/cancelOrder
├── markets                          # Market Data resource
│   ├── get_markets_summary()        # /v2/markets/summary
│   ├── get_market_summary()         # /v2/market/{symbol}/summary
│   ├── get_market_perp_executions() # /v2/market/{symbol}/perpExecutions
│   └── get_candles()                # /v2/candleHistory/{symbol}/{resolution}
├── reference                        # Reference Data resource
│   ├── get_market_definitions()     # /v2/marketDefinitions
│   ├── get_asset_definitions()      # /v2/assetDefinitions
│   ├── get_liquidity_parameters()   # /v2/liquidityParameters
│   ├── get_global_fee_parameters()  # /v2/globalFeeParameters
│   └── get_fee_tiers()              # /v2/feeTiers
└── prices                           # Prices resource
    ├── get_prices()                 # /v2/prices
    └── get_price()                  # /v2/prices/{symbol}
```

#### WebSocket API Structure

The WebSocket API client is organized around resources:

```
ReyaSocket
├── market
│   ├── all_markets_summary             # /v2/markets/summary
│   │   ├── subscribe()
│   │   └── unsubscribe()
│   ├── market_summary(symbol)          # /v2/market/{symbol}/summary
│   │   ├── subscribe()
│   │   └── unsubscribe()
│   └── market_perp_executions(symbol)  # /v2/market/{symbol}/perpExecutions
│       ├── subscribe()
│       └── unsubscribe()
├── wallet
│   ├── positions(address)              # /v2/wallet/{address}/positions
│   │   ├── subscribe()
│   │   └── unsubscribe()
│   ├── order_changes(address)            # /v2/wallet/{address}/orderChanges
│   │   ├── subscribe()
│   │   └── unsubscribe()
│   └── perp_executions(address)        # /v2/wallet/{address}/perpExecutions
│       ├── subscribe()
│       └── unsubscribe()
└── ping                                # /ping (heartbeat)
    ├── send_pong()
    └── receive_ping()
```

### Configuration via Environment Variables

All configuration is now handled via environment variables, making it easier to deploy and maintain:

```bash
# WebSocket URL (defaults to mainnet if not specified)
REYA_WS_URL="wss://ws.reya.xyz/"

# Connection parameters
REYA_WS_PING_INTERVAL=30     # Send ping every 30 seconds
REYA_WS_PING_TIMEOUT=10      # Wait 10 seconds for pong response
REYA_WS_CONNECTION_TIMEOUT=30 # Connection timeout in seconds
REYA_WS_RECONNECT_ATTEMPTS=3  # Number of reconnection attempts
REYA_WS_RECONNECT_DELAY=5     # Delay between reconnection attempts
REYA_WS_ENABLE_COMPRESSION=true # Enable WebSocket compression
REYA_WS_SSL_VERIFY=true       # Verify SSL certificate

```

## Examples

The repository includes example scripts demonstrating how to use the SDK:

### Available Examples

- **REST API Examples**
    - `examples/rest_api/wallet_example.py` - Comprehensive example of all wallet endpoints
    - `examples/rest_api/markets_example.py` - Using markets-related endpoints
    - `examples/rest_api/assets_example.py` - Retrieving assets information
    - `examples/rest_api/prices_example.py` - Getting price information
    - `examples/rest_api/order_entry.py` - Creating various order types
    - `examples/rest_api/account_info.py` - Getting open orders for a wallet

- **WebSocket Data Feed Examples**
    - `examples/websocket/market_monitoring.py` - Basic subscription to market data
    - `examples/websocket/prices_monitoring.py` - Monitoring real-time prices for an asset pair
    - `examples/websocket/wallet_monitoring.py` - Monitoring wallet positions and orders
    - `examples/consume_data_feed.py` - Working with the WebSocket data feed

- **Action Examples**
    - `examples/bridge_in_and_deposit.py` - Bridge in and deposit funds
    - `examples/withdraw_and_bridge_out.py` - Withdraw and bridge out funds
    - `examples/update_oracle_prices.py` - Update oracle prices

### Running Examples

To run the examples, use Python from the project root with the Poetry environment activated:

```bash
# Activate the Poetry environment (if not already activated)
poetry shell

# Run an example (use the module format)
python -m examples.basic_market_data
python -m examples.trading.order_entry
```

## Contributing

Contributions are welcome! Please feel free to submit a Pull Request.

## License

This project is licensed under the MIT License - see the LICENSE file for details.

## Support

For any questions or support, please open a ticket on [Discord](https://discord.com/invite/reyaxyz).
>>>>>>> f67f20ab
<|MERGE_RESOLUTION|>--- conflicted
+++ resolved
@@ -1,4 +1,3 @@
-<<<<<<< HEAD
 # Reya CCXT Adapter 
 This repository contains a fork of the Reya Python SDK for interacting with the Reya ecosystem.
 
@@ -11,10 +10,11 @@
  - fetch_markets only supports ETH and BTC because it maps hard the ids from reya
  - fetch_canceled_and_closed_orders not supported right now
  - setLeverage not supported right now (no reya api endpoint)
-=======
+ - no short order handling intern by order placement
 # Reya Python SDK
 
 This repository contains a Python SDK for interacting with the Reya ecosystem. It provides tools for subscribing to the Reya WebSocket for market data updates and executing on-chain actions via RPC.
+
 
 ## Features
 
@@ -303,5 +303,4 @@
 
 ## Support
 
-For any questions or support, please open a ticket on [Discord](https://discord.com/invite/reyaxyz).
->>>>>>> f67f20ab
+For any questions or support, please open a ticket on [Discord](https://discord.com/invite/reyaxyz).